const ApplicationParams = @import("../soe_protocol.zig").ApplicationParams;
const binary_primitives = @import("../utils/binary_primitives.zig");
const BinaryWriter = @import("../utils/BinaryWriter.zig");
const pooling = @import("../pooling.zig");
const Rc4State = @import("Rc4State.zig");
const soe_packets = @import("../soe_packets.zig");
const soe_packet_utils = @import("../utils/soe_packet_utils.zig");
const soe_protocol = @import("../soe_protocol.zig");
const SoeSessionHandler = @import("../SoeSessionHandler.zig");
const std = @import("std");
const utils = @import("utils.zig");

/// Contains logic to handle reliable data packets and extract the proxied application data.
pub const ReliableDataOutputChannel = @This();

// === External private fields ===
_session_handler: *const SoeSessionHandler,
_allocator: std.mem.Allocator,
_session_params: *const soe_protocol.SessionParams,
_app_params: *const ApplicationParams,
_data_pool: *pooling.PooledDataManager,

// === Internal private fields ===
_rc4_state: ?Rc4State,
_stash: []StashedItem,
/// The next sequence number to output.
_current_sequence: i64 = 0,
/// The next reliable data sequence that we expect to receive.
_window_start_sequence: i64 = 0,
/// The maximum length of reliable data that may be sent.
_max_data_len: u32 = 0,

/// The maximum length of reliable data that may be stored in the `_multi_buffer`.
_multi_max_data_len: u32 = 0,
/// Stores the multi-buffer.
_multi_buffer: *pooling.PooledData,
/// The number of packets that have been written to the current multibuffer
_multi_buffer_count: i8 = 0,
/// The index into the `_multi_buffer` at which the data of the first item starts.
/// Used so we can flush a multi buffer with only one item as a standard data packet.
_multi_first_data_offset: usize = 0,

/// The current length of the data that has been received into the `_current_buffer`.
_running_data_len: usize = 0,
/// The expected length of the data that should be received into the `_current_buffer`.
_expected_data_len: usize = 0,
/// The last reliable data sequence that we acknowledged.
_last_ack_all_seq: i64 = -1,
_last_ack_received_time: std.time.Instant,
/// The time that data was last put onto the stack
_last_data_submission_time: std.time.Instant,

// === Public fields ===
output_stats: OutputStats = OutputStats{},

pub fn init(
    max_data_size: u32,
    session_handler: *const SoeSessionHandler,
    allocator: std.mem.Allocator,
    session_params: *const soe_protocol.SessionParams,
    app_params: *const ApplicationParams,
    data_pool: *pooling.PooledDataManager,
) !ReliableDataOutputChannel {
    // Take a copy of the RC4 state
    var my_rc4_state: ?Rc4State = null;
    if (app_params.initial_rc4_state) |state| {
        my_rc4_state = state.copy();
    }

    // Pre-fill the stash
    var stash = try allocator.alloc(
        StashedItem,
        @intCast(session_params.*.max_queued_incoming_data_packets),
    );
    for (0..stash.len) |i| {
        stash[i] = StashedItem{ .data = null, .is_fragment = false };
    }

    var channel = ReliableDataOutputChannel{
        ._session_handler = session_handler,
        ._allocator = allocator,
        ._session_params = session_params,
        ._app_params = app_params,
        ._data_pool = data_pool,
        ._rc4_state = my_rc4_state,
        ._stash = stash,
        ._last_ack_received_time = try std.time.Instant.now(),
        ._multi_buffer = undefined,
        ._last_data_submission_time = try std.time.Instant.now(),
    };
    try channel.setMaxDataLength(max_data_size);

    try channel.setNewMultiBuffer();

    return channel;
}

pub fn deinit(self: *ReliableDataOutputChannel) void {
    for (self._stash) |*element| {
        if (element.data) |data| {
            data.releaseRef();
            element.data = null;
        }
    }
    self._allocator.free(self._stash);

    self._multi_buffer.releaseRef();
}

/// Sets the maximum length of data that the channel may dispatch into an SOE reliable data packet.
pub fn setMaxDataLength(self: *ReliableDataOutputChannel, max_data_len: u32) !void {
    if (self._current_sequence != 0) {
        @panic("The maximum length may not be changed after data has been enqueued");
    }

    self._max_data_len = max_data_len;
    // The multibuffer `data_len` includes space for the contextual packet header and reliable sequence,
    // but these are not part of the reliable data and hence don't contribute to the `_max_data_len` limit
    self._multi_max_data_len = max_data_len + self._session_handler.contextual_header_len + @sizeOf(u16);
}

pub fn runTick(self: *ReliableDataOutputChannel) !void {
    const now = try std.time.Instant.now();

    if (now.since(self._last_data_submission_time) > 1 * std.time.ns_per_ms) {
        try self.flushMultiBuffer(); // TODO: We probably need a lock around this. And a lock around stashing
    }
}

/// Queues data to be sent on the reliable channel. The `data` may be mutated
/// if encryption is enabled.
pub fn sendData(self: *ReliableDataOutputChannel, data: []u8) !void {
    self._last_data_submission_time = try std.time.Instant.now();
    self.output_stats.total_sent_bytes = data.len;

    var my_data: []u8 = undefined;
    var needs_free: bool = undefined;
    if (self._app_params.is_encryption_enabled) {
        const enc_result = self.encryptReliableData(data);
        my_data = enc_result[0];
        needs_free = enc_result[1];
    }

    // First try to write to the multibuffer. If this succeeds then we don't need to do more.
    // Otherwise we flush the multibuffer to retain packet ordering, and stash the data.
    if (try self.putInMultiBuffer(my_data)) {
        return;
    } else {
        try self.flushMultiBuffer();
    }

    self.stashFragment(&my_data, true);
    while (my_data.len > 0) {
        self.stashFragment(&my_data, false);
    }

    if (needs_free) {
        self._allocator.free(my_data);
    }
}

<<<<<<< HEAD
pub fn receivedAck(self: *ReliableDataOutputChannel, ack: soe_packets.Acknowledge) void {
    const seq = utils.getTrueIncomingSequence(
        ack.sequence,
        self._window_start_sequence,
        self._session_params.max_queued_outgoing_data_packets,
    );
    self.processAck(seq);
}

pub fn receivedAckAll(self: *ReliableDataOutputChannel, ack: soe_packets.AcknowledgeAll) void {
    const seq = utils.getTrueIncomingSequence(
        ack.sequence,
        self._window_start_sequence,
        self._session_params.max_queued_outgoing_data_packets,
    );
    for (self._window_start_sequence..seq + 1) |i| {
        self.processAck(i);
    }
}

fn processAck(self: *ReliableDataOutputChannel, sequence: i64) void {
    var stash_index = self.getStashIndex(sequence);
    const stashed_item = self._stash[stash_index];

    if (stashed_item.data) |has_data| {
        has_data.releaseRef();
        stashed_item.data = null;
    }
    self._stash[stash_index] = stashed_item;

    // Walk the window forward to either the _current_sequence, or the next un-acked packet
    while (self._window_start_sequence < self._current_sequence) {
        stash_index = self.getStashIndex(self._window_start_sequence);
        if (self._stash[stash_index].data) |_| {
            break;
        } else {
            self._window_start_sequence += 1;
        }
    }

    self._last_ack_received_time = try std.time.Instant.now();
=======
fn stashFragment(self: *ReliableDataOutputChannel, remaining_data: *[]u8, is_master: bool) !void {
    var pool_item = try self._data_pool.get();
    pool_item.takeRef();

    var writer = BinaryWriter.init(pool_item.data);
    // We reserve space for the contextual header len as we call SoeSessionHandler.sendPresizedContextualPacket
    writer.advance(self._session_handler.contextual_header_len);

    // Write the sequence marker
    writer.writeU16BE(@intCast(self._current_sequence));
    self._current_sequence += 1;

    // Either store what we have left, or take the max data we can, less the sequence marker
    // If we need to store fragments and this is the master packet, also set space for the data len
    var is_fragment = false;
    const amount_to_take = @min(remaining_data.len, self._max_data_len - @sizeOf(u16));
    if (amount_to_take > remaining_data.len and is_master) {
        writer.writeU32BE(@truncate(remaining_data.len));
        amount_to_take -= @sizeOf(u32);
        is_fragment = true;
    }

    // Write our data, and shorten the remaining
    writer.writeBytes(remaining_data.*[0..amount_to_take]);
    remaining_data.* = remaining_data.*[amount_to_take..];

    // Check that this stash space hasn't been previously filled. We're running terribly behind
    // if it has been
    const stash_spot = self.getStashIndex(self._current_sequence);
    var stash_item = self._stash[stash_spot];
    if (stash_item.data != null) {
        self.output_stats.dropped_packets += 1;
        // TODO: How do we handle the fact that we're out of stash space?
    }

    // Replace the data in the stash
    stash_item.data = pool_item;
    stash_item.is_fragment = is_fragment;
    self._stash[stash_spot] = stash_item;

    self._current_sequence += 1;
>>>>>>> d5c88faf
}

fn encryptReliableData(self: *ReliableDataOutputChannel, data: []u8) .{ []u8, bool } {
    // We can assume the key state is present, as encryption is enabled
    self._rc4_state.?.transform(data, data);

    var my_data = data;
    var needs_free = false;
    // Encrypted blocks that begin with zero must have another zero prefixed
    if (my_data[0] == 0) {
        my_data = self._allocator.alloc(u8, data.len + 1);
        @memcpy(my_data[1..], data);
        my_data[0] = 0;
        needs_free = true;
    }

    return .{ my_data, needs_free };
}

/// Attempts to put the given `data` into the multibuffer. If this could not
/// be achieved then `false` is returned and the packet should be dispatched
/// on its own.
fn putInMultiBuffer(self: *ReliableDataOutputChannel, data: []const u8) !bool {
    const total_len = data.len + soe_packet_utils.getVariableLengthSize(@intCast(data.len));

    if (total_len > self._multi_max_data_len - self._multi_buffer.data_end_idx) {
        try self.flushMultiBuffer();
    }

    // Now that we've flushed the buffer, check if we can fit again. If not, dispatch immediately
    if (total_len > self._multi_max_data_len - self._multi_buffer.data_end_idx) {
        return false;
    }

    // Write the length of the data into the multibuffer, passing a reference to the _multi_buffer_position to update
    soe_packet_utils.writeVariableLength(
        self._multi_buffer.data,
        @intCast(data.len),
        &self._multi_buffer.data_end_idx,
    );
    if (self._multi_buffer_count == 0) {
        self._multi_first_data_offset = self._multi_buffer.data_end_idx;
    }
    self._multi_buffer.appendData(data);
    self._multi_buffer_count += 1;

    if (self._multi_buffer.data_end_idx == self._multi_max_data_len) {
        try self.flushMultiBuffer();
    }

    return true;
}

/// Prepares a pooled data object as a new `_multi_buffer`.
fn setNewMultiBuffer(self: *ReliableDataOutputChannel) !void {
    self._multi_buffer = try self._data_pool.get();
    self._multi_buffer.takeRef();
    self._multi_buffer_count = 0;
    self._multi_first_data_offset = 0;

    // Leave space for the contextual header and reliable sequence to be written
    var written: usize = self._session_handler.contextual_header_len + @sizeOf(u16);
    written += utils.writeMultiDataIndicator(self._multi_buffer.data[written..]);
    self._multi_buffer.data_end_idx = written;
}

fn flushMultiBuffer(self: *ReliableDataOutputChannel) !void {
    self._multi_buffer.data_end_idx += self._session_handler.contextual_trailer_len;
    binary_primitives.writeU16BE(
        self._multi_buffer.getSlice()[self._session_handler.contextual_header_len..],
        @intCast(self._current_sequence),
    );

    // There is only a single packet in the multibuffer so we can send it directly as a fragment
    // We can do this by advancing the start of the pool buffer to the start of the first item in
    // the buffer, but leaving space for the SOE contextual sender
    if (self._multi_buffer_count == 1) {
        self._multi_buffer.data_start_idx = self._multi_first_data_offset - self._session_handler.contextual_header_len;
    }

    // Check that this stash space hasn't been previously filled. We're running terribly behind
    // if it has been
    const stash_spot = self.getStashIndex(self._current_sequence);
    var stash_item = self._stash[stash_spot];
    if (stash_item.data != null) {
        self.output_stats.dropped_packets += 1;
        // TODO: How do we handle the fact that we're out of stash space?
    }

    // Replace the data in the stash
    stash_item.data = self._multi_buffer;
    stash_item.is_fragment = false;
    self._stash[stash_spot] = stash_item;

    self._current_sequence += 1;

    try self.setNewMultiBuffer();
}

/// Gets the index in the `_stash` that a particular reliable sequence should be placed.
fn getStashIndex(self: @This(), sequence: i64) usize {
    return @intCast(@mod(sequence, self._session_params.max_queued_outgoing_data_packets));
}

pub const OutputStats = struct {
    /// The total number of reliable data packets (incl. fragments) that have been
    /// sent. This count includes resent packets.
    total_sent_data: u32 = 0,
    /// The total number of sequences that needed to be resent.
    resent_count: u32 = 0,
    /// The total number of data bytes sent by the channel. This count excludes header/trailer data and does not include resent data.
    total_sent_bytes: u64 = 0,
    /// The total number of receive acknowledgement packets (incl. ack all).
    total_received_acknowledgements: u32 = 0,
    /// The number of packets that have been dropped because the stash was out of space.
    dropped_packets: u32 = 0,
};

const StashedItem = struct {
    data: ?*pooling.PooledData = null,
    is_fragment: bool = false,
};

// =====
// BEGIN TESTS
// =====

pub const tests = struct {
    session_params: soe_protocol.SessionParams,
    app_params: ApplicationParams,
    pool: pooling.PooledDataManager,
    session_handler: *SoeSessionHandler,
    channel: *ReliableDataOutputChannel,

    fn init(max_data_size: u16) !*tests {
        const test_class = try std.testing.allocator.create(tests);
        test_class.session_params = soe_protocol.SessionParams{};

        test_class.pool = pooling.PooledDataManager.init(
            std.testing.allocator,
            test_class.session_params.udp_length,
            max_data_size,
        );

        test_class.app_params = ApplicationParams{
            .is_encryption_enabled = false,
            .initial_rc4_state = Rc4State.init(&[_]u8{ 0, 1, 2, 3, 4 }),
            .handle_app_data = undefined,
            .handler_ptr = undefined,
            .on_session_closed = undefined,
            .on_session_opened = undefined,
        };

        test_class.session_handler = try std.testing.allocator.create(SoeSessionHandler);
        test_class.session_handler.contextual_header_len = 2;
        test_class.session_handler.contextual_trailer_len = 2;

        test_class.channel = try std.testing.allocator.create(ReliableDataOutputChannel);
        test_class.channel.* = try ReliableDataOutputChannel.init(
            max_data_size,
            test_class.session_handler,
            std.testing.allocator,
            &test_class.session_params,
            &test_class.app_params,
            &test_class.pool,
        );

        return test_class;
    }

    fn deinit(self: *tests) void {
        self.channel.deinit();

        std.testing.allocator.destroy(self.channel);
        std.testing.allocator.destroy(self.session_handler);

        self.pool.deinit();
        std.testing.allocator.destroy(self);
    }

    test getStashIndex {
        const test_class = try tests.init(15);
        defer test_class.deinit();

        try std.testing.expectEqual(1, test_class.channel.getStashIndex(1));
        try std.testing.expectEqual(
            0,
            test_class.channel.getStashIndex(test_class.session_params.max_queued_outgoing_data_packets),
        );
    }

    test putInMultiBuffer {
        const max_reliable_data_len = 15;
        const test_class = try tests.init(max_reliable_data_len);
        defer test_class.deinit();

        var channel = test_class.channel;
        const contextual_header = [_]u8{ 0xAA, 0xAA }; // 2 bytes of SOE code, no compression indicator
        const contextual_trailer = [_]u8{ 0xAA, 0xAA }; // 2 bytes of CRC

        var plain_data = [_]u8{ 0, 1, 2, 3, 4 };

        const plain_data_var_len = soe_packet_utils.getVariableLengthSize(plain_data.len);
        // N.B. @sizeOf(u16) represents the reliable sequence
        const multi_start_index = channel._session_handler.contextual_header_len + @sizeOf(u16);
        const data_start_index = channel._session_handler.contextual_header_len + @sizeOf(u16) + utils.MULTI_DATA_INDICATOR.len;

        // Assert that the multi-data-indicator has been written to the multibuffer
        try std.testing.expectEqual(data_start_index, channel._multi_buffer.data_end_idx);
        try std.testing.expectEqualSlices(
            u8,
            &utils.MULTI_DATA_INDICATOR,
            channel._multi_buffer.getSlice()[multi_start_index..],
        );

        // Test a first successful write
        var success = try channel.putInMultiBuffer(&plain_data);
        try std.testing.expect(success);
        try std.testing.expectEqual(1, channel._multi_buffer_count);
        try std.testing.expectEqual(
            data_start_index + plain_data_var_len + plain_data.len,
            channel._multi_buffer.data_end_idx,
        );
        try std.testing.expectEqualSlices(
            u8,
            utils.MULTI_DATA_INDICATOR ++ &[_]u8{5} ++ &plain_data,
            channel._multi_buffer.getSlice()[multi_start_index..],
        );

        // Test a sequential write that fits into the buffer
        success = try channel.putInMultiBuffer(&plain_data);
        try std.testing.expect(success);
        try std.testing.expectEqual(2, channel._multi_buffer_count);
        try std.testing.expectEqual(
            data_start_index + (plain_data_var_len + plain_data.len) * 2,
            channel._multi_buffer.data_end_idx,
        );
        try std.testing.expectEqualSlices(
            u8,
            utils.MULTI_DATA_INDICATOR ++ &[_]u8{5} ++ &plain_data ++ &[_]u8{5} ++ &plain_data,
            channel._multi_buffer.getSlice()[multi_start_index..],
        );

        // Test a write which will consume two bytes (one for the length indicator). This will require the
        // multibuffer to be flushed as it only has space for one more byte. Check that this occurs
        success = try channel.putInMultiBuffer(&[_]u8{1});
        try std.testing.expect(success);
        try std.testing.expectEqual(1, channel._multi_buffer_count);
        try std.testing.expectEqual(
            data_start_index + 2,
            channel._multi_buffer.data_end_idx,
        );
        try std.testing.expectEqualSlices(
            u8,
            &utils.MULTI_DATA_INDICATOR ++ &[_]u8{ 1, 1 },
            channel._multi_buffer.getSlice()[multi_start_index..],
        );
        try std.testing.expectEqual(1, channel._current_sequence);

        // Test that the multibuffer was flushed correctly
        try std.testing.expectEqualSlices(
            u8,
            &contextual_header ++ // Space for the contextual header, 0xAA as this is how Zig stores uninitialized memory
                &[_]u8{ 0, 0 } ++ // Reliable sequence
                utils.MULTI_DATA_INDICATOR ++
                &[_]u8{5} ++ // First data length
                &plain_data ++
                &[_]u8{5} ++ // Second data length
                &plain_data ++
                &contextual_trailer,
            channel._stash[0].data.?.getSlice(),
        );

        // Test a write which will fill the entire buffer without overflowing. We should get a single flush
        // Our MB should be at pos 4 as of the last test, and our buffer is 15. Leaving 1 for the length indicator,
        // this means our data here should have 10 bytes
        const long_addition = [_]u8{ 1, 2, 3, 4, 5, 6, 7, 8, 9, 10 };
        success = try channel.putInMultiBuffer(&long_addition);
        try std.testing.expect(success);
        try std.testing.expectEqual(0, channel._multi_buffer_count);
        try std.testing.expectEqual(
            data_start_index,
            channel._multi_buffer.data_end_idx,
        );
        try std.testing.expectEqualSlices(
            u8,
            &utils.MULTI_DATA_INDICATOR,
            channel._multi_buffer.getSlice()[multi_start_index..],
        );
        try std.testing.expectEqual(2, channel._current_sequence);

        // Test that the multibuffer was flushed correctly
        try std.testing.expectEqualSlices(
            u8,
            &contextual_header ++ // Space for the contextual header, 0xAA as this is how Zig stores uninitialized memory
                &[_]u8{ 0, 1 } ++ // Reliable sequence
                utils.MULTI_DATA_INDICATOR ++
                &[_]u8{ 1, 1 } ++ // The single byte we submitted earlier, and its length indicator
                &[_]u8{10} ++ // Len of long addition
                &long_addition ++
                &contextual_trailer,
            channel._stash[1].data.?.getSlice(),
        );

        // Now test a write that will fill the buffer and result in a flush of a single packet
        // To make the fifteen that counts in the buffer, we include the multi data indicator and the length indicator,
        // allowing us 12 bytes of data
        const fill_the_multibuffer = [_]u8{ 1, 2, 3, 4, 5, 6, 7, 8, 9, 10, 11, 12 };
        success = try channel.putInMultiBuffer(&fill_the_multibuffer);
        try std.testing.expect(success);
        try std.testing.expectEqual(0, channel._multi_buffer_count);
        try std.testing.expectEqual(3, channel._current_sequence);
        // Test that the multibuffer was flushed correctly. No multidata-specific additions should be present
        try std.testing.expectEqualSlices(
            u8,
            &[_]u8{ 0x19, 0x0C } ++ // In practice, this will be overwritten with the contextual header! This is the last bytes of the multi data indicator, and the len of the data we submitted
                &fill_the_multibuffer ++
                &contextual_trailer,
            channel._stash[2].data.?.getSlice(),
        );

        // Ensure the method rejects data that is too long to fit
        success = try channel.putInMultiBuffer(&[_]u8{ 1, 2, 3, 4, 5, 6, 7, 8, 9, 10, 11, 12, 13 });
        try std.testing.expect(!success);
        try std.testing.expectEqual(0, channel._multi_buffer_count);
    }
};<|MERGE_RESOLUTION|>--- conflicted
+++ resolved
@@ -159,7 +159,6 @@
     }
 }
 
-<<<<<<< HEAD
 pub fn receivedAck(self: *ReliableDataOutputChannel, ack: soe_packets.Acknowledge) void {
     const seq = utils.getTrueIncomingSequence(
         ack.sequence,
@@ -201,7 +200,8 @@
     }
 
     self._last_ack_received_time = try std.time.Instant.now();
-=======
+}
+
 fn stashFragment(self: *ReliableDataOutputChannel, remaining_data: *[]u8, is_master: bool) !void {
     var pool_item = try self._data_pool.get();
     pool_item.takeRef();
@@ -243,7 +243,6 @@
     self._stash[stash_spot] = stash_item;
 
     self._current_sequence += 1;
->>>>>>> d5c88faf
 }
 
 fn encryptReliableData(self: *ReliableDataOutputChannel, data: []u8) .{ []u8, bool } {
